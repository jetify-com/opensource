// Copyright 2022 Jetpack Technologies Inc and contributors. All rights reserved.
// Use of this source code is governed by the license in the LICENSE file.

package envsec

import (
	"context"

	"github.com/aws/aws-sdk-go-v2/service/ssm/types"
	"github.com/hashicorp/go-multierror"
	"github.com/pkg/errors"
	"github.com/samber/lo"
)

type SSMStore struct {
	config *SSMConfig
	store  *parameterStore
}

// SSMStore implements interface Store (compile-time check)
var _ Store = (*SSMStore)(nil)

func newSSMStore(ctx context.Context, config *SSMConfig) (*SSMStore, error) {
	paramStore, err := newParameterStore(ctx, config)
	if err != nil {
		return nil, errors.WithStack(err)
	}
	store := &SSMStore{
		config: config,
		store:  paramStore,
	}
	return store, nil
}

func (s *SSMStore) List(ctx context.Context, envId EnvId) ([]EnvVar, error) {
	return s.store.listByTags(ctx, envId)
}

func (s *SSMStore) ListByPath(ctx context.Context, envId EnvId, envNames []string) (map[string][]EnvVar, error) {
	return s.store.listByPath(ctx, envId, envNames)
}

func (s *SSMStore) Get(ctx context.Context, envId EnvId, name string) (string, error) {
	vars, err := s.GetAll(ctx, envId, []string{name})
	if err != nil {
		return "", errors.WithStack(err)
	}
	if len(vars) == 0 {
		return "", nil
	}
	return vars[0].Value, nil
}

func (s *SSMStore) GetAll(ctx context.Context, envId EnvId, names []string) ([]EnvVar, error) {
	return s.store.getAll(ctx, envId, names)
}

func (s *SSMStore) Set(
	ctx context.Context,
	envId EnvId,
	name string,
	value string,
) error {
<<<<<<< HEAD
	path := s.config.VarPath(envId, name)
=======
	path := s.store.config.VarPath(envId, name)
>>>>>>> 47981840

	// New parameter definition
	tags := buildTags(envId, name)
	parameter := &parameter{
		tags: tags,
		id:   path,
	}
	return s.store.newParameter(ctx, parameter, value)
}

func (s *SSMStore) SetAll(ctx context.Context, envId EnvId, values map[string]string) error {
	// For now we implement by issuing multiple calls to Set()
	// Make more efficient either by implementing a batch call to the underlying API, or
	// by concurrently calling Set()

	var multiErr error
	for name, value := range values {
		err := s.Set(ctx, envId, name, value)
		if err != nil {
			multiErr = multierror.Append(multiErr, err)
		}
	}
	return multiErr
}

func (s *SSMStore) Delete(ctx context.Context, envId EnvId, name string) error {
	return s.DeleteAll(ctx, envId, []string{name})
}

func (s *SSMStore) DeleteAll(ctx context.Context, envId EnvId, names []string) error {
	return s.store.deleteAll(ctx, envId, names)
}

func buildTags(envId EnvId, varName string) []types.Tag {
	tags := []types.Tag{}
	if envId.ProjectId != "" {
		tags = append(tags, types.Tag{
			Key:   lo.ToPtr("project-id"),
			Value: lo.ToPtr(envId.ProjectId),
		})
	}
	if envId.OrgId != "" {
		tags = append(tags, types.Tag{
			Key:   lo.ToPtr("org-id"),
			Value: lo.ToPtr(envId.OrgId),
		})
	}
	if envId.EnvName != "" {
		tags = append(tags, types.Tag{
			Key:   lo.ToPtr("env-name"),
			Value: lo.ToPtr(envId.EnvName),
		})
	}

	if varName != "" {
		tags = append(tags, types.Tag{
			Key:   lo.ToPtr("name"),
			Value: lo.ToPtr(varName),
		})
	}

	return tags
}<|MERGE_RESOLUTION|>--- conflicted
+++ resolved
@@ -61,11 +61,7 @@
 	name string,
 	value string,
 ) error {
-<<<<<<< HEAD
-	path := s.config.VarPath(envId, name)
-=======
 	path := s.store.config.VarPath(envId, name)
->>>>>>> 47981840
 
 	// New parameter definition
 	tags := buildTags(envId, name)
