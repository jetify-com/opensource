--- conflicted
+++ resolved
@@ -47,11 +47,8 @@
 | Language | Author | Validated Against Spec? |
 | -------- | ------ | ---------------------- |
 | [C# (.Net)](https://github.com/TenCoKaciStromy/typeid-dotnet) | @TenCoKaciStromy | Not Yet |
-<<<<<<< HEAD
+| [C# (.Net Standard 2.1)](https://github.com/cbuctok/typeId) | @cbuctok | Yes, on 2023-07-03 |
 | [Java](https://github.com/fxlae/typeid-java) | @fxlae | Yes, on 2023-07-02 |
-=======
-| [C# (.Net Standard 2.1)](https://github.com/cbuctok/typeId) | @cbuctok | Yes, on 2023-07-03 |
->>>>>>> ea68a325
 | [Python](https://github.com/akhundMurad/typeid-python) | @akhundMurad | Yes, 2023-06-30 |
 | [Ruby](https://github.com/broothie/typeid-ruby) | [@broothie](https://github.com/broothie) | Yes, on 2023-06-30 |
 | [Rust](https://github.com/alisa101rs/typeid-rs) | @alisa101rs | Not Yet |
